from setuptools import setup, find_namespace_packages

requirements = ["allensdk", "tqdm", "numpy", "tifffile"]


setup(
    name="brainatlas-api",
    version="0.0.1b",
    description="TBC",
    install_requires=requirements,
    extras_require={
        "dev": [
            "sphinx",
            "recommonmark",
            "sphinx_rtd_theme",
            "pydoc-markdown",
            "black",
            "pytest-cov",
            "pytest",
            "gitpython",
<<<<<<< HEAD
            "coveralls",
            "coverage<=4.5.4",
            "treelib"
=======
            "coverage",
>>>>>>> e1a9a0ac
        ]
    },
    python_requires=">=3.6",
    packages=find_namespace_packages(exclude=("docs", "tests*")),
    include_package_data=True,
    url="https://github.com/brainglobe/brainatlas-api",
    author="Luigi Petrucco, Federico Claudi, Adam Tyson",
    author_email="adam.tyson@ucl.ac.uk",
    classifiers=["Development Status :: 3 - Alpha",],
    zip_safe=False,
)<|MERGE_RESOLUTION|>--- conflicted
+++ resolved
@@ -18,13 +18,7 @@
             "pytest-cov",
             "pytest",
             "gitpython",
-<<<<<<< HEAD
-            "coveralls",
-            "coverage<=4.5.4",
-            "treelib"
-=======
             "coverage",
->>>>>>> e1a9a0ac
         ]
     },
     python_requires=">=3.6",
